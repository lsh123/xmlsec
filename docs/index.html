--- conflicted
+++ resolved
@@ -72,11 +72,8 @@
         <ul>
             <li>(xmlsec-openssl) Deprecated support for OpenSSL 1.1.1 (<a href="https://openssl-corporation.org/post/2023-09-11-eol-111/">reached its End of Life in September, 2023</a>)</li>
             <li>(xmlsec-openssl, xmlsec-gnutls, xmlsec-mscng) Added support for longer than expected DSA and ECDSA sigantures to support broken Java implementations.</li>
-<<<<<<< HEAD
             <li>(xmlsec command line tool) Added option "--add-id-attr" to add ID attributes by name to all nodes in the document.</li>
-=======
             <li>(xmlsec-core) Added example of signing / verifying signature by ID attribute.</li>
->>>>>>> a5d7fde4
             <li>Several other small fixes (see <a href="https://github.com/lsh123/xmlsec/commits/master">more details</a>).</li>
         </ul>
 	</li>
