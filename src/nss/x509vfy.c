/*
 * XML Security Library (http://www.aleksey.com/xmlsec).
 *
 * X509 certificates verification support functions for NSS.
 *
 * This is free software; see Copyright file in the source
 * distribution for preciese wording.
 *
 * Copyright (c) 2003 America Online, Inc.  All rights reserved.
 */
/**
 * SECTION:x509
 */

#include "globals.h"

#ifndef XMLSEC_NO_X509

#include <stdlib.h>
#include <stdio.h>
#include <string.h>
#include <ctype.h>
#include <errno.h>

#include <cert.h>
#include <secerr.h>
#include <secder.h>
#include <sechash.h>

#include <xmlsec/xmlsec.h>
#include <xmlsec/keys.h>
#include <xmlsec/keyinfo.h>
#include <xmlsec/keysmngr.h>
#include <xmlsec/base64.h>
#include <xmlsec/errors.h>
#include <xmlsec/private.h>
#include <xmlsec/xmltree.h>

#include <xmlsec/nss/crypto.h>
#include <xmlsec/nss/x509.h>

#include "../cast_helpers.h"
#include "../x509_helpers.h"
#include "private.h"

/**************************************************************************
 *
 * Internal NSS X509 store CTX
 *
 *************************************************************************/
typedef struct _xmlSecNssX509StoreCtx           xmlSecNssX509StoreCtx,
                                                *xmlSecNssX509StoreCtxPtr;
struct _xmlSecNssX509StoreCtx {
    /* Two uses:
     *
     * 1) Just keeping a reference to destroy later.
     *
     * 2) NSS doesn't update it's cache correctly when new certs are added
     *          https://bugzilla.mozilla.org/show_bug.cgi?id=211051
     *    we use this list to perform search ourselves.
     */

    CERTCertList* certsList; /* just keeping a reference to destroy later */

    xmlSecNssX509CrlNodePtr crlsList;
    unsigned int     numCrls;
};

/****************************************************************************
 *
 * xmlSecNssKeyDataStoreX509Id:
 *
 ***************************************************************************/
XMLSEC_KEY_DATA_STORE_DECLARE(NssX509Store, xmlSecNssX509StoreCtx)
#define xmlSecNssX509StoreSize XMLSEC_KEY_DATA_STORE_SIZE(NssX509Store)

static int              xmlSecNssX509StoreInitialize    (xmlSecKeyDataStorePtr store);
static void             xmlSecNssX509StoreFinalize      (xmlSecKeyDataStorePtr store);
static int              xmlSecNssNumToItem              (PLArenaPool *arena,
                                                         SECItem *it,
                                                         PRUint64 num);


static xmlSecKeyDataStoreKlass xmlSecNssX509StoreKlass = {
    sizeof(xmlSecKeyDataStoreKlass),
    xmlSecNssX509StoreSize,

    /* data */
    xmlSecNameX509Store,                        /* const xmlChar* name; */

    /* constructors/destructor */
    xmlSecNssX509StoreInitialize,               /* xmlSecKeyDataStoreInitializeMethod initialize; */
    xmlSecNssX509StoreFinalize,                 /* xmlSecKeyDataStoreFinalizeMethod finalize; */

    /* reserved for the future */
    NULL,                                       /* void* reserved0; */
    NULL,                                       /* void* reserved1; */
};

static CERTCertificate*         xmlSecNssX509FindCert(CERTCertList* certsList, xmlSecNssX509FindCertCtxPtr findCertCtx);


/**
 * xmlSecNssX509StoreGetKlass:
 *
 * The NSS X509 certificates key data store klass.
 *
 * Returns: pointer to NSS X509 certificates key data store klass.
 */
xmlSecKeyDataStoreId
xmlSecNssX509StoreGetKlass(void) {
    return(&xmlSecNssX509StoreKlass);
}

/**
 * xmlSecNssX509StoreFindCert:
 * @store:              the pointer to X509 key data store klass.
 * @subjectName:        the desired certificate name.
 * @issuerName:         the desired certificate issuer name.
 * @issuerSerial:       the desired certificate issuer serial number.
 * @ski:                the desired certificate SKI.
 * @keyInfoCtx:         the pointer to &lt;dsig:KeyInfo/&gt; element processing context.
 *
 * Searches @store for a certificate that matches given criteria.
 *
 * Returns: pointer to found certificate or NULL if certificate is not found
 * or an error occurs.
 */
CERTCertificate *
xmlSecNssX509StoreFindCert(xmlSecKeyDataStorePtr store, xmlChar *subjectName,
                                xmlChar *issuerName, xmlChar *issuerSerial,
                                xmlChar *ski, xmlSecKeyInfoCtx* keyInfoCtx) {
    if(ski != NULL) {
        xmlSecSize skiDecodedSize = 0;
        int ret;

        /* our usual trick with base64 decode */
        ret = xmlSecBase64DecodeInPlace(ski, &skiDecodedSize);
        if(ret < 0) {
            xmlSecInternalError2("xmlSecBase64DecodeInPlace", NULL,
                "ski=%s", xmlSecErrorsSafeString(ski));
            return(NULL);
        }

        return(xmlSecNssX509StoreFindCert_ex(store, subjectName, issuerName, issuerSerial,
            (xmlSecByte*)ski, skiDecodedSize, keyInfoCtx));
    } else {
        return(xmlSecNssX509StoreFindCert_ex(store, subjectName, issuerName, issuerSerial,
            NULL, 0, keyInfoCtx));

    }
}


/**
 * xmlSecNssX509StoreFindCert_ex:
 * @store:              the pointer to X509 key data store klass.
 * @subjectName:        the desired certificate name.
 * @issuerName:         the desired certificate issuer name.
 * @issuerSerial:       the desired certificate issuer serial number.
 * @ski:                the desired certificate SKI.
 * @skiSize:            the desired certificate SKI size.
 * @keyInfoCtx:         the pointer to &lt;dsig:KeyInfo/&gt; element processing context.
 *
 * Deprecated. Searches @store for a certificate that matches given criteria.
 *
 * Returns: pointer to found certificate or NULL if certificate is not found
 * or an error occurs.
 */
CERTCertificate *
xmlSecNssX509StoreFindCert_ex(xmlSecKeyDataStorePtr store, xmlChar *subjectName,
                                xmlChar *issuerName, xmlChar *issuerSerial,
                                 xmlSecByte * ski, xmlSecSize skiSize,
                                 xmlSecKeyInfoCtx* keyInfoCtx XMLSEC_ATTRIBUTE_UNUSED) {
    xmlSecNssX509StoreCtxPtr ctx;
    xmlSecNssX509FindCertCtx findCertCtx;
    CERTCertificate * cert;
    int ret;

    xmlSecAssert2(store != NULL, NULL);
    xmlSecAssert2(xmlSecKeyDataStoreCheckId(store, xmlSecNssX509StoreId), NULL);
    UNREFERENCED_PARAMETER(keyInfoCtx);

    ctx = xmlSecNssX509StoreGetCtx(store);
    xmlSecAssert2(ctx != NULL, NULL);

    /* ctx->certsList CAN be NULL since we are searching NSSDB as well */

    ret = xmlSecNssX509FindCertCtxInitialize(&findCertCtx,
            subjectName,
            issuerName, issuerSerial,
            ski, skiSize);
    if(ret < 0) {
        xmlSecInternalError("xmlSecNssX509FindCertCtxInitialize", NULL);
        xmlSecNssX509FindCertCtxFinalize(&findCertCtx);
        return(NULL);
    }

    cert = xmlSecNssX509FindCert(ctx->certsList, &findCertCtx);

    /* done */
    xmlSecNssX509FindCertCtxFinalize(&findCertCtx);
    return(cert);
}

CERTCertificate *
xmlSecNssX509StoreFindCertByValue(xmlSecKeyDataStorePtr store, xmlSecKeyX509DataValuePtr x509Value) {
    xmlSecNssX509StoreCtxPtr ctx;
    xmlSecNssX509FindCertCtx findCertCtx;
    CERTCertificate * cert;
    int ret;

    xmlSecAssert2(store != NULL, NULL);
    xmlSecAssert2(xmlSecKeyDataStoreCheckId(store, xmlSecNssX509StoreId), NULL);
    xmlSecAssert2(x509Value != NULL, NULL);

    ctx = xmlSecNssX509StoreGetCtx(store);
    xmlSecAssert2(ctx != NULL, NULL);

    /* ctx->certsList CAN be NULL since we are searching NSSDB as well */

    ret = xmlSecNssX509FindCertCtxInitializeFromValue(&findCertCtx, x509Value);
    if(ret < 0) {
        xmlSecInternalError("xmlSecNssX509FindCertCtxInitializeFromValue", NULL);
        xmlSecNssX509FindCertCtxFinalize(&findCertCtx);
        return(NULL);
    }

    cert = xmlSecNssX509FindCert(ctx->certsList, &findCertCtx);

    /* done */
    xmlSecNssX509FindCertCtxFinalize(&findCertCtx);
    return(cert);
}

/* returns 1 if cert was revoked, 0 if not, and a negative value if an error occurs */
static int
xmlSecNssX509StoreCheckIfCertIsRevoked(CERTCertificate* cert, CERTSignedCrl* crl, xmlSecKeyInfoCtx* keyInfoCtx) {
    CERTCrlEntry *entry;
    SECStatus rv;
    int ret;
    int ii;

    xmlSecAssert2(cert != NULL, -1);
    xmlSecAssert2(crl != NULL, -1);
    xmlSecAssert2(keyInfoCtx != NULL, -1);

    /* do we have any revocation entries? */
    if (crl->crl.entries == NULL) {
        return(0);
    }
    for(ii = 0; ((entry = crl->crl.entries[ii]) != NULL); ++ii) {
        if (SECITEM_CompareItem(&(cert->serialNumber), &(entry->serialNumber)) != SECEqual) {
            continue;
        }
        /* check revocation date: if we are checking against current time, we assume
         * that CRL and revocation do NOT come from the future and we don't need to check
         * the timestamps */
        if(keyInfoCtx->certsVerificationTime > 0) {
            PRTime revocationDate = 0;
            time_t revocationTs = 0;

            rv = DER_DecodeTimeChoice(&revocationDate, &(entry->revocationDate));
            if((rv != SECSuccess) || (revocationDate == 0)) {
                xmlSecNssError("DER_DecodeTimeChoice(revocationDate)", NULL);
                return(-1);
            }
            ret = xmlSecNssX509CertGetTime(&revocationDate, &revocationTs);
            if((ret < 0) || (revocationTs == 0)) {
                xmlSecInternalError("xmlSecNssX509CertGetTime(revocationDate)", NULL);
                return(-1);
            }
            if(keyInfoCtx->certsVerificationTime < revocationTs) {
                /* verification time before revocation ts, this doesn't apply */
                continue;
            }
        }

        /* we found a valid revocation entry for this cert */
        return(1);
    }

    /* not found */
    return(0);
}

static int
xmlSecNssX509StoreFindBestCrl(xmlSecNssX509StoreCtxPtr x509StoreCtx, CERTCertificate* cert, CERTSignedCrl ** res, xmlSecKeyInfoCtx* keyInfoCtx) {
    xmlSecNssX509CrlNodePtr cur;
    PRTime lastUpdate = 0;
    PRTime resLastUpdate = 0;
    SECStatus rv;

    xmlSecAssert2(x509StoreCtx != NULL, -1);
    xmlSecAssert2(cert != NULL, -1);
    xmlSecAssert2(res != NULL, -1);
    xmlSecAssert2((*res) == NULL, -1);
    xmlSecAssert2(keyInfoCtx != NULL, -1);

    /* find best matching CRL */
    for(cur = x509StoreCtx->crlsList; cur != NULL; cur = cur->next) {
        if(cur->crl == NULL) {
            continue;
        }
        if (SECITEM_CompareItem(&(cert->derIssuer), &(cur->crl->crl.derName)) != SECEqual) {
            continue;
        }

        /* get lastUpdate time */
        rv = DER_DecodeTimeChoice(&lastUpdate, &(cur->crl->crl.lastUpdate));
        if((rv != SECSuccess) || (lastUpdate == 0)) {
            xmlSecNssError("DER_DecodeTimeChoice(lastUpdate)", NULL);
            return(-1);
        }

        /* Use latest CRL by the last update time */
        if(((*res) == NULL) || (resLastUpdate < lastUpdate)) {
            (*res) = cur->crl;
            resLastUpdate = lastUpdate;
        }
    }

    /* done! */
    return(0);
}

static int
xmlSecNssX509StoreRemoveRevokedCerts(xmlSecNssX509StoreCtxPtr x509StoreCtx, CERTCertList* certs,
    CERTCertList** res, xmlSecKeyInfoCtx* keyInfoCtx
) {
    CERTCertListNode* cur;
    CERTCertificate* cert;
    SECStatus rv;
    int ret;

    xmlSecAssert2(x509StoreCtx != NULL, -1);
    xmlSecAssert2(certs != NULL, -1);
    xmlSecAssert2(res != NULL, -1);
    xmlSecAssert2((*res) == NULL, -1);
    xmlSecAssert2(keyInfoCtx != NULL, -1);

    (*res) = CERT_NewCertList();
    if((*res) == NULL) {
        xmlSecNssError("CERT_NewCertList", NULL);
        return(-1);
    }

    for (cur = CERT_LIST_HEAD(certs); !CERT_LIST_END(cur, certs); cur = CERT_LIST_NEXT(cur)) {
        CERTSignedCrl* crl = NULL;

        if(cur->cert == NULL) {
            continue;
        }

        ret = xmlSecNssX509StoreFindBestCrl(x509StoreCtx, cur->cert, &crl, keyInfoCtx);
        if(ret < 0) {
            xmlSecInternalError("xmlSecNssX509StoreFindBestCrl",  NULL);
            return(-1);
        }
        if(crl != NULL) {
            ret = xmlSecNssX509StoreCheckIfCertIsRevoked(cur->cert, crl, keyInfoCtx);
            if(ret < 0) {
                xmlSecInternalError("xmlSecNssX509StoreFindBestCrl",  NULL);
                return(-1);
            } else if(ret != 0) {
                /* cert was revoked */
                continue;
            }
        }

        /* add to the output */
        cert = CERT_DupCertificate(cur->cert);
        if(cert == NULL) {
            xmlSecNssError("CERT_DupCertificate", NULL);
            return(-1);
        }
        rv = CERT_AddCertToListTail((*res),  cert);
        if(rv != SECSuccess) {
            xmlSecNssError("CERT_AddCertToListTail", NULL);
            return(-1);
        }
    }

    /* done */
    return(0);
}

static CERTCertificate *
xmlSecNssX509StoreFindChildCert(CERTCertificate* cert, CERTCertList* certs) {
    CERTCertListNode* cur;

    xmlSecAssert2(cert != NULL, NULL);
    xmlSecAssert2(certs != NULL, NULL);

     for (cur = CERT_LIST_HEAD(certs); !CERT_LIST_END(cur, certs); cur = CERT_LIST_NEXT(cur)) {
        /* allow self signed certs */
        if(cur->cert == cert) {
            continue;
        }
        if (SECITEM_CompareItem(&(cur->cert->derIssuer), &(cert->derSubject)) == SECEqual) {
            return(cur->cert);
        }
     }
     return(NULL);
}


/* returns 1 if verified, 0 if not, an < 0 if an error occurs */
static int
xmlSecNssX509StoreVerifyCert(CERTCertDBHandle *handle, CERTCertificate* cert, xmlSecKeyInfoCtxPtr keyInfoCtx) {
    int64 timeboundary;
    int64 tmp1, tmp2;
    SECStatus status;
    PRErrorCode err;

    xmlSecAssert2(handle != NULL, -1);
    xmlSecAssert2(cert != NULL, -1);
    xmlSecAssert2(keyInfoCtx != NULL, -1);

    /* do we need to verify anything at all? */
    if((keyInfoCtx->flags & XMLSEC_KEYINFO_FLAGS_X509DATA_DONT_VERIFY_CERTS) != 0) {
        return(1);
    }

    if(keyInfoCtx->certsVerificationTime > 0) {
        /* convert the time since epoch in seconds to microseconds */
        LL_UI2L(timeboundary, keyInfoCtx->certsVerificationTime);
        tmp1 = (int64)PR_USEC_PER_SEC;
        tmp2 = timeboundary;
        LL_MUL(timeboundary, tmp1, tmp2);
    } else {
        timeboundary = PR_Now();
    }

    /* it's important to set the usage here, otherwise no real verification
     * is performed. */
    status = CERT_VerifyCertificate(handle, cert, PR_FALSE,
                certificateUsageEmailSigner,
                timeboundary , NULL, NULL, NULL);
    if(status == SECSuccess) {
        return(1);
    }

    /* not verified, print an error and bail out */
    err = PORT_GetError();
    switch(err) {
        case SEC_ERROR_EXPIRED_ISSUER_CERTIFICATE:
        case SEC_ERROR_CA_CERT_INVALID:
        case SEC_ERROR_UNKNOWN_SIGNER:
            xmlSecOtherError2(XMLSEC_ERRORS_R_CERT_ISSUER_FAILED, NULL,
                "subject=\"%s\"; reason=the issuer's cert is expired/invalid or not found",
                xmlSecErrorsSafeString(cert != NULL ? cert->subjectName : NULL));
            break;
        case SEC_ERROR_EXPIRED_CERTIFICATE:
            xmlSecOtherError2(XMLSEC_ERRORS_R_CERT_HAS_EXPIRED, NULL,
                "subject=\"%s\"; reason=expired",
                xmlSecErrorsSafeString(cert != NULL ? cert->subjectName : NULL));
            break;
        case SEC_ERROR_REVOKED_CERTIFICATE:
            xmlSecOtherError2(XMLSEC_ERRORS_R_CERT_REVOKED, NULL,
                "subject=\"%s\"; reason=revoked",
                xmlSecErrorsSafeString(cert != NULL ? cert->subjectName : NULL));
            break;
        default:
            xmlSecOtherError3(XMLSEC_ERRORS_R_CERT_VERIFY_FAILED, NULL,
                "subject=\"%s\"; reason=%d",
                xmlSecErrorsSafeString(cert != NULL ? cert->subjectName : NULL),
                err);
            break;
    }
    return(0);
}

/**
 * xmlSecNssX509StoreVerifyKey:
 * @store:              the pointer to X509 key data store klass.
 * @key:                the pointer to key.
 * @keyInfoCtx:         the key info context for verification.
 *
 * Verifies @key with the keys manager @mngr created with #xmlSecCryptoAppDefaultKeysMngrInit
 * function:
 * - Checks that key certificate is present
 * - Checks that key certificate is valid
 *
 * Adds @key to the keys manager @mngr created with #xmlSecCryptoAppDefaultKeysMngrInit
 * function.
 *
 * Returns: 1 if key is verified, 0 otherwise, or a negative value if an error occurs.
 */
int
xmlSecNssX509StoreVerifyKey(xmlSecKeyDataStorePtr store, xmlSecKeyPtr key, xmlSecKeyInfoCtxPtr keyInfoCtx) {
    xmlSecNssX509StoreCtxPtr ctx;
    xmlSecKeyDataPtr x509Data;
    CERTCertificate* key_cert;
    int ret;

    xmlSecAssert2(xmlSecKeyDataStoreCheckId(store, xmlSecNssX509StoreId), -1);
    xmlSecAssert2(key != NULL, -1);
    xmlSecAssert2(keyInfoCtx != NULL, -1);

    ctx = xmlSecNssX509StoreGetCtx(store);
    xmlSecAssert2(ctx != NULL, -1);

    /* retrieve X509 data and get key cert, other certs and crls */
    x509Data = xmlSecKeyGetData(key, xmlSecNssKeyDataX509Id);
    if(x509Data == NULL) {
        xmlSecInternalError("xmlSecKeyGetData(xmlSecNssKeyDataX509Id)", xmlSecKeyDataStoreGetName(store));
        return(0); /* key cannot be verified w/o key cert */
    }
    key_cert = xmlSecNssKeyDataX509GetKeyCert(x509Data);
    if(key_cert == NULL) {
        xmlSecInternalError("xmlSecNssKeyDataX509GetKeyCert", xmlSecKeyDataStoreGetName(store));
        return(0); /* key cannot be verified w/o key cert */
    }

    ret = xmlSecNssX509StoreVerifyCert(CERT_GetDefaultCertDB(), key_cert, keyInfoCtx);
    if(ret < 0) {
        xmlSecInternalError("xmlSecNssX509StoreVerifyCert", xmlSecKeyDataStoreGetName(store));
        return(-1);
    } else if(ret != 1) {
        return(0); /* cert verification failed*/
    }

    /* success */
    return(1);
}

/**
 * xmlSecNssX509StoreVerify:
 * @store:              the pointer to X509 key data store klass.
 * @certs:              the untrusted certificates stack.
 * @keyInfoCtx:         the pointer to &lt;dsig:KeyInfo/&gt; element processing context.
 *
 * Verifies @certs list.
 *
 * Returns: pointer to the first verified certificate from @certs.
 */
CERTCertificate *
xmlSecNssX509StoreVerify(xmlSecKeyDataStorePtr store, CERTCertList* certs, xmlSecKeyInfoCtx* keyInfoCtx) {
    xmlSecNssX509StoreCtxPtr ctx;
    CERTCertListNode* cur;
    CERTCertList* good_certs = NULL;

    CERTCertificate* res = NULL;
    int ret;

    xmlSecAssert2(xmlSecKeyDataStoreCheckId(store, xmlSecNssX509StoreId), NULL);
    xmlSecAssert2(certs != NULL, NULL);
    xmlSecAssert2(keyInfoCtx != NULL, NULL);

    ctx = xmlSecNssX509StoreGetCtx(store);
    xmlSecAssert2(ctx != NULL, NULL);


    /* do we need to verify anything at all? */
    if((keyInfoCtx->flags & XMLSEC_KEYINFO_FLAGS_X509DATA_DONT_VERIFY_CERTS) != 0) {
        good_certs = certs;
    } else {
        /* look through the certs and remove all revoked certs */
        ret = xmlSecNssX509StoreRemoveRevokedCerts(ctx, certs, &good_certs, keyInfoCtx);
        if((ret < 0) || (good_certs == NULL)) {
            xmlSecInternalError("xmlSecNssX509StoreRemoveRevokedCerts",  xmlSecKeyDataStoreGetName(store));
            goto done;
        }
    }

    /* now go through all good certs we have and try to verify them */
    for (cur = CERT_LIST_HEAD(good_certs); (!CERT_LIST_END(cur, good_certs)) && (res == NULL); cur = CERT_LIST_NEXT(cur)) {
        CERTCertificate* cert = cur->cert;

        /* if cert is the issuer of any other cert in the list, then it is
         * to be skipped (note that we are using the bigger "certs" list instead of good_certs!) */
        if(xmlSecNssX509StoreFindChildCert(cert, certs) != NULL) {
            /* found a child, skip */
            continue;
        }

        ret = xmlSecNssX509StoreVerifyCert(CERT_GetDefaultCertDB(), cert, keyInfoCtx);
        if(ret < 0) {
            xmlSecInternalError("xmlSecNssX509StoreVerifyCert", xmlSecKeyDataStoreGetName(store));
            continue; /* ignore all errors and try other certs */
        } else if(ret != 1) {
            continue; /* ignore all errors and try other certs */
        }

        /* DONE! */
        res = cert;
    }


done:
    /* SMALL HACK: we are using the fact that NSS implements certs as ref counted objects
     * and CERT_DupCertificate() simply bumps the counter. Otherwise, the "cert"
     * might belong to good_certs and will be destroyed here. But exactly the
     * same pointer is in certs as well so we are good. Otherwise we will need to find
     * a certificates in "certs" that matches "cert" and return that pointer instead.
     */
    if((good_certs != certs) && (good_certs != NULL)) {
        CERT_DestroyCertList(good_certs);
    }
    return(res);
}

/**
 * xmlSecNssX509StoreAdoptCert:
 * @store:              the pointer to X509 key data store klass.
 * @cert:               the pointer to NSS X509 certificate.
 * @type:               the certificate type (trusted/untrusted).
 *
 * Adds trusted (root) or untrusted certificate to the store.
 *
 * Returns: 0 on success or a negative value if an error occurs.
 */
int
xmlSecNssX509StoreAdoptCert(xmlSecKeyDataStorePtr store, CERTCertificate* cert, xmlSecKeyDataType type) {
    xmlSecNssX509StoreCtxPtr ctx;
    int ret;

    xmlSecAssert2(xmlSecKeyDataStoreCheckId(store, xmlSecNssX509StoreId), -1);
    xmlSecAssert2(cert != NULL, -1);

    ctx = xmlSecNssX509StoreGetCtx(store);
    xmlSecAssert2(ctx != NULL, -1);

    if(ctx->certsList == NULL) {
        ctx->certsList = CERT_NewCertList();
        if(ctx->certsList == NULL) {
            xmlSecNssError("CERT_NewCertList", xmlSecKeyDataStoreGetName(store));
            return(-1);
        }
    }

    ret = CERT_AddCertToListTail(ctx->certsList, cert);
    if(ret != SECSuccess) {
        xmlSecNssError("CERT_AddCertToListTail", xmlSecKeyDataStoreGetName(store));
        return(-1);
    }

    if(type == xmlSecKeyDataTypeTrusted) {
        SECStatus status;

        /* if requested, mark the certificate as trusted */
        CERTCertTrust trust;
        status = CERT_DecodeTrustString(&trust, "TCu,Cu,Tu");
        if(status != SECSuccess) {
            xmlSecNssError("CERT_DecodeTrustString", xmlSecKeyDataStoreGetName(store));
            return(-1);
        }
        CERT_ChangeCertTrust(CERT_GetDefaultCertDB(), cert, &trust);
        if(status != SECSuccess) {
            xmlSecNssError("CERT_ChangeCertTrust", xmlSecKeyDataStoreGetName(store));
            return(-1);
        }
    }

    return(0);
}


/**
 * xmlSecNssX509StoreAdoptCrl:
 * @store:              the pointer to X509 key data store klass.
 * @crl:                the pointer to NSS X509 CRL.
 *
 * Adds CRL to the store.
 *
 * Returns: 0 on success or a negative value if an error occurs.
 */
int
xmlSecNssX509StoreAdoptCrl(xmlSecKeyDataStorePtr store, CERTSignedCrl * crl) {
    xmlSecNssX509StoreCtxPtr ctx;
    int ret;

    xmlSecAssert2(xmlSecKeyDataStoreCheckId(store, xmlSecNssX509StoreId), -1);
    xmlSecAssert2(crl != NULL, -1);

    ctx = xmlSecNssX509StoreGetCtx(store);
    xmlSecAssert2(ctx != NULL, -1);

    ret = xmlSecNssX509CrlListAdoptCrl(&(ctx->crlsList), crl);
    if(ret < 0) {
        xmlSecInternalError("xmlSecNssX509CrlListAdoptCrl", xmlSecKeyDataStoreGetName(store));
        return(-1);
    }
    return(0);
}

static int
xmlSecNssX509StoreInitialize(xmlSecKeyDataStorePtr store) {
    xmlSecNssX509StoreCtxPtr ctx;
    xmlSecAssert2(xmlSecKeyDataStoreCheckId(store, xmlSecNssX509StoreId), -1);

    ctx = xmlSecNssX509StoreGetCtx(store);
    xmlSecAssert2(ctx != NULL, -1);

    memset(ctx, 0, sizeof(xmlSecNssX509StoreCtx));

    return(0);
}

static void
xmlSecNssX509StoreFinalize(xmlSecKeyDataStorePtr store) {
    xmlSecNssX509StoreCtxPtr ctx;
    xmlSecAssert(xmlSecKeyDataStoreCheckId(store, xmlSecNssX509StoreId));

    ctx = xmlSecNssX509StoreGetCtx(store);
    xmlSecAssert(ctx != NULL);

    if (ctx->certsList) {
        CERT_DestroyCertList(ctx->certsList);
        ctx->certsList = NULL;
    }
    if (ctx->crlsList != NULL) {
        xmlSecNssX509CrlListDestroy(ctx->crlsList);
        ctx->crlsList = NULL;
    }

    memset(ctx, 0, sizeof(xmlSecNssX509StoreCtx));
}


/*****************************************************************************
 *
 * Low-level x509 functions
 *
 *****************************************************************************/
static CERTName *
xmlSecNssGetCertName(const xmlChar * name) {
    xmlChar *name2;
    xmlChar *p;
    CERTName *res;

    xmlSecAssert2(name != NULL, NULL);

    /* nss doesn't support emailAddress (see https://bugzilla.mozilla.org/show_bug.cgi?id=561689)
     * This code is not bullet proof and may produce incorrect results if someone has
     * "emailAddress=" string in one of the fields, but it is best I can suggest to fix
     * this problem.
     */
    name2 = xmlStrdup(name);
    if(name2 == NULL) {
        xmlSecStrdupError(name, NULL);
        return(NULL);
    }
    while( (p = (xmlChar*)xmlStrstr(name2, BAD_CAST "emailAddress=")) != NULL) {
        memcpy(p, "           E=", 13);
    }

    res = CERT_AsciiToName((char*)name2);
    if (res == NULL) {
        xmlSecNssError2("CERT_AsciiToName", NULL, "name2=\"%s\"", xmlSecErrorsSafeString((char*)name2));
        xmlFree(name2);
        return(NULL);
    }

    xmlFree(name2);
    return(res);
}

static CERTCertificate*
xmlSecNssX509FindCert(CERTCertList* certsList, xmlSecNssX509FindCertCtxPtr findCertCtx) {
    CERTCertDBHandle * certDb;
    CERTCertificate * cert = NULL;
    int ret;

    /* certsList can be NULL */
    xmlSecAssert2(findCertCtx != NULL, NULL);

    /* try to search in our list - NSS doesn't update it's cache correctly
     * when new certs are added https://bugzilla.mozilla.org/show_bug.cgi?id=211051
     */
    if(certsList != NULL) {
        CERTCertListNode* curCertNode;

        for(curCertNode = CERT_LIST_HEAD(certsList);
            (cert == NULL) && !CERT_LIST_END(curCertNode, certsList) &&
            (curCertNode != NULL) && (curCertNode->cert != NULL);
            curCertNode = CERT_LIST_NEXT(curCertNode)
        ) {
            ret = xmlSecNssX509FindCertCtxMatch(findCertCtx, curCertNode->cert);
            if(ret < 0) {
                xmlSecInternalError("xmlSecNssX509FindCertCtxMatch", NULL);
                return(NULL);
            } else if(ret == 1) {
                cert = CERT_DupCertificate(curCertNode->cert);
                if(cert == NULL) {
                    xmlSecNssError("CERT_DupCertificate", NULL);
                    return(NULL);
                }
                return(cert);
            }
        }
    }

    /* search in the NSS DB */
    certDb = CERT_GetDefaultCertDB();
    if(certDb == NULL) {
        xmlSecNssError("CERT_GetDefaultCertDB(ski)", NULL);
        return(NULL);
    }

    /* search by subject name if available */
    if ((cert == NULL) && (findCertCtx->subjectNameItem != NULL)) {
        cert = CERT_FindCertByName(certDb, findCertCtx->subjectNameItem);
    }

    /* search by issuer name+serial if available */
    if((cert == NULL) && (findCertCtx->issuerAndSNInitialized == 1)) {
        cert = CERT_FindCertByIssuerAndSN(certDb, &(findCertCtx->issuerAndSN));
    }

    /* search by SKI if available */
    if((cert == NULL) && (findCertCtx->skiItem.data != NULL) && (findCertCtx->skiItem.len > 0)) {
        cert = CERT_FindCertBySubjectKeyID(certDb, &(findCertCtx->skiItem));
    }

    /* done */
    return(cert);
}

<<<<<<< HEAD
static xmlSecByte *
xmlSecNssX509NameRead(const xmlChar *str) {
    xmlSecByte name[256];
    xmlSecByte value[256];
    xmlSecByte *retval = NULL;
    xmlSecByte *p = NULL;
    xmlSecSize strSize, nameSize, valueSize;
    int ret;

    xmlSecAssert2(str != NULL, NULL);

    /* return string should be no longer than input string */
    strSize = xmlSecStrlen(str);
    retval = (xmlSecByte *)PORT_Alloc(strSize + 1);
    if(retval == NULL) {
        xmlSecNssError2("PORT_Alloc", NULL, "size=" XMLSEC_SIZE_FMT, (strSize + 1));
        return(NULL);
    }
    p = retval;

    while(strSize > 0) {
        /* skip spaces after comma or semicolon */
        while((strSize > 0) && isspace(*str)) {
            ++str; --strSize;
        }

        nameSize = 0;
        ret = xmlSec509EscapedStringRead(&str, &strSize, name, sizeof(name), &nameSize, '=', 0);
        if(ret < 0) {
            xmlSecInternalError("xmlSec509EscapedStringRead", NULL);
            goto done;
        }

        memcpy(p, name, nameSize);
        p += nameSize;
        *(p++) = '=';

        if(strSize > 0) {
            ++str; --strSize;
            if((*str) == '\"') {
                valueSize = 0;
                ret = xmlSec509EscapedStringRead(&str, &strSize, value, sizeof(value), &valueSize, '"', 1);
                if(ret < 0) {
                    xmlSecInternalError("xmlSec509EscapedStringRead", NULL);
                    goto done;
                }
                *(p++) = '\"';
                memcpy(p, value, valueSize);
                p += valueSize;
                *(p++) = '\"';

                /* skip spaces before comma or semicolon */
                while((strSize > 0) && isspace(*str)) {
                    ++str; --strSize;
                }
                if((strSize > 0) && ((*str) != ',')) {
                    xmlSecInvalidIntegerDataError("char", (*str), "comma ','", NULL);
                    goto done;
                }
                if(strSize > 0) {
                    ++str; --strSize;
                }
            } else if((*str) == '#') {
                /* TODO: read octect values */
                xmlSecNotImplementedError("reading octect values is not implemented yet");
                goto done;
            } else {
                ret = xmlSec509EscapedStringRead(&str, &strSize, value, sizeof(value), &valueSize, ',', 1);
                if(ret < 0) {
                    xmlSecInternalError("xmlSec509EscapedStringRead", NULL);
                    goto done;
                }

                memcpy(p, value, valueSize);
                p += valueSize;
                if (strSize > 0) {
                    *(p++) = ',';
                }
            }
        }
        if(strSize > 0) {
            ++str; --strSize;
        }
    }

    *p = 0;
    return(retval);

done:
    PORT_Free(retval);
    return (NULL);
}

=======
>>>>>>> ab30221f
/* code lifted from NSS */
static int
xmlSecNssNumToItem(PLArenaPool *arena, SECItem *it, PRUint64 ui)
{
    unsigned char bb[9];
    unsigned int bb_len, zeros_len;
    int res;

    xmlSecAssert2(arena != NULL, -1);
    xmlSecAssert2(it != NULL, -1);

    bb[0] = 0; /* important: we should have 0 at the beginning! */
    bb[1] = (unsigned char) (ui >> 56);
    bb[2] = (unsigned char) (ui >> 48);
    bb[3] = (unsigned char) (ui >> 40);
    bb[4] = (unsigned char) (ui >> 32);
    bb[5] = (unsigned char) (ui >> 24);
    bb[6] = (unsigned char) (ui >> 16);
    bb[7] = (unsigned char) (ui >> 8);
    bb[8] = (unsigned char) (ui);

    /*
    ** Small integers are encoded in a single byte. Larger integers
    ** require progressively more space. Start from 1 because byte at
    ** position 0 is zero
    */
    bb_len = sizeof(bb) / sizeof(bb[0]);
    for(zeros_len = 1; (zeros_len < bb_len) && (bb[zeros_len] == 0); ++zeros_len) {
    }

    it->len = bb_len - (zeros_len - 1);
    it->data = (unsigned char *)PORT_ArenaAlloc(arena, it->len * sizeof(bb[0]));
    if (it->data == NULL) {
        it->len = 0;
        return (-1);
    }

    PORT_Memcpy(it->data, bb + (zeros_len - 1), it->len);
    XMLSEC_SAFE_CAST_UINT_TO_INT(it->len, res, return(-1), NULL);

    return(res);
}

xmlSecKeyPtr
xmlSecNssX509FindKeyByValue(xmlSecPtrListPtr keysList, xmlSecKeyX509DataValuePtr x509Value) {
    xmlSecNssX509FindCertCtx findCertCtx;
    xmlSecSize keysListSize, ii;
    xmlSecKeyPtr res = NULL;
    int ret;

    xmlSecAssert2(keysList != NULL, NULL);
    xmlSecAssert2(x509Value != NULL, NULL);

    ret = xmlSecNssX509FindCertCtxInitializeFromValue(&findCertCtx, x509Value);
    if(ret < 0) {
        xmlSecInternalError("xmlSecNssX509FindCertCtxInitializeFromValue", NULL);
        xmlSecNssX509FindCertCtxFinalize(&findCertCtx);
        return(NULL);
    }

    keysListSize = xmlSecPtrListGetSize(keysList);
    for(ii = 0; ii < keysListSize; ++ii) {
        xmlSecKeyPtr key;
        xmlSecKeyDataPtr keyData;
        CERTCertificate* keyCert;

        /* get key's cert from x509 key data */
        key = (xmlSecKeyPtr)xmlSecPtrListGetItem(keysList, ii);
        if(key == NULL) {
            continue;
        }
        keyData = xmlSecKeyGetData(key, xmlSecNssKeyDataX509Id);
        if(keyData == NULL) {
            continue;
        }
        keyCert = xmlSecNssKeyDataX509GetKeyCert(keyData);
        if(keyCert == NULL) {
            continue;
        }

        /* does it match? */
        ret = xmlSecNssX509FindCertCtxMatch(&findCertCtx, keyCert);
        if(ret < 0) {
            xmlSecInternalError("xmlSecNssX509FindCertCtxMatch", NULL);
            xmlSecNssX509FindCertCtxFinalize(&findCertCtx);
            return(NULL);
        } else if(ret == 1) {
            res = key;
            break;
        }
    }

    /* done */
    xmlSecNssX509FindCertCtxFinalize(&findCertCtx);
    return(res);
}

/***********************************************************************************
 *
 * xmlSecNssX509FindCertCtx
 *
 **********************************************************************************/
SECOidTag
xmlSecNssX509GetDigestFromAlgorithm(const xmlChar* href) {
    /* use SHA256 by default */
    if(href == NULL) {
#ifndef XMLSEC_NO_SHA256
        return(SEC_OID_SHA256);
#else  /* XMLSEC_NO_SHA256 */
        xmlSecOtherError2(XMLSEC_ERRORS_R_INVALID_ALGORITHM, NULL,
            "sha256 disabled and href=%s", xmlSecErrorsSafeString(href));
        return(SEC_OID_UNKNOWN);
#endif /* XMLSEC_NO_SHA256 */
    } else

#ifndef XMLSEC_NO_SHA1
    if(xmlStrcmp(href, xmlSecHrefSha1) == 0) {
        return(SEC_OID_SHA1);
    } else
#endif /* XMLSEC_NO_SHA1 */

#ifndef XMLSEC_NO_SHA224
    if(xmlStrcmp(href, xmlSecHrefSha224) == 0) {
        return(SEC_OID_SHA224);
    } else
#endif /* XMLSEC_NO_SHA224 */

#ifndef XMLSEC_NO_SHA256
    if(xmlStrcmp(href, xmlSecHrefSha256) == 0) {
        return(SEC_OID_SHA256);
    } else
#endif /* XMLSEC_NO_SHA256 */

#ifndef XMLSEC_NO_SHA384
    if(xmlStrcmp(href, xmlSecHrefSha384) == 0) {
        return(SEC_OID_SHA384);
    } else
#endif /* XMLSEC_NO_SHA384 */

#ifndef XMLSEC_NO_SHA512
    if(xmlStrcmp(href, xmlSecHrefSha512) == 0) {
        return(SEC_OID_SHA512);
    } else
#endif /* XMLSEC_NO_SHA512 */

    {
        xmlSecOtherError2(XMLSEC_ERRORS_R_INVALID_ALGORITHM, NULL,
            "href=%s", xmlSecErrorsSafeString(href));
        return(SEC_OID_UNKNOWN);
    }
}


int xmlSecNssX509FindCertCtxInitialize(xmlSecNssX509FindCertCtxPtr ctx,
    const xmlChar *subjectName,
    const xmlChar *issuerName, const xmlChar *issuerSerial,
    xmlSecByte * ski, xmlSecSize skiSize
) {
    int ret;

    xmlSecAssert2(ctx != NULL, -1);

    memset(ctx, 0, sizeof(*ctx));

    /* ski (easy first) */
    if((ski != NULL) && (skiSize > 0)) {
        ctx->skiItem.type = siBuffer;
        ctx->skiItem.data = ski;
        XMLSEC_SAFE_CAST_SIZE_TO_UINT(skiSize, ctx->skiItem.len, return(-1), NULL);
    }

    ctx->arena = PORT_NewArena(DER_DEFAULT_CHUNKSIZE);
    if (ctx->arena == NULL) {
        xmlSecNssError("PORT_NewArena", NULL);
        xmlSecNssX509FindCertCtxFinalize(ctx);
        return(-1);
    }

    /* subject name */
    if(subjectName != NULL) {
        ctx->subjectName = xmlSecNssGetCertName(subjectName);
        if(ctx->subjectName == NULL) {
            xmlSecInternalError2("xmlSecNssGetCertName", NULL,
                "subjectName=%s", xmlSecErrorsSafeString(subjectName));
            xmlSecNssX509FindCertCtxFinalize(ctx);
            return(-1);
        }
        ctx->subjectNameItem = SEC_ASN1EncodeItem(ctx->arena, NULL, (void *)ctx->subjectName , SEC_ASN1_GET(CERT_NameTemplate));
        if (ctx->subjectNameItem == NULL) {
            xmlSecNssError2("SEC_ASN1EncodeItem(subjectName)", NULL,
                "subjectName=%s", xmlSecErrorsSafeString(subjectName));
            xmlSecNssX509FindCertCtxFinalize(ctx);
            return(-1);
        }
    }

    /* issuer name + serial  */
    if((issuerName != NULL) && (issuerSerial != NULL)) {
        memset(&ctx->issuerAndSN, 0, sizeof(ctx->issuerAndSN));

        ctx->issuerName = xmlSecNssGetCertName(issuerName);
        if(ctx->issuerName == NULL) {
            xmlSecInternalError2("xmlSecNssGetCertName", NULL,
                "issuerName=%s", xmlSecErrorsSafeString(issuerName));
            xmlSecNssX509FindCertCtxFinalize(ctx);
            return(-1);
        }
        ctx->issuerNameItem = SEC_ASN1EncodeItem(ctx->arena, NULL, (void *)ctx->issuerName , SEC_ASN1_GET(CERT_NameTemplate));
        if (ctx->issuerNameItem == NULL) {
            xmlSecNssError2("SEC_ASN1EncodeItem(issuerName)", NULL,
                "issuerName=%s", xmlSecErrorsSafeString(issuerName));
            xmlSecNssX509FindCertCtxFinalize(ctx);
            return(-1);
        }
        ctx->issuerAndSN.derIssuer.type = ctx->issuerNameItem->type;
        ctx->issuerAndSN.derIssuer.data = ctx->issuerNameItem->data;
        ctx->issuerAndSN.derIssuer.len  = ctx->issuerNameItem->len;

        /* TBD: serial num can be arbitrarily long */
        if(PR_sscanf((char *)issuerSerial, "%llu", &(ctx->issuerSN)) != 1) {
            xmlSecNssError("PR_sscanf(issuerSerial)", NULL);
            xmlSecNssX509FindCertCtxFinalize(ctx);
            return(-1);
        }
        ret = xmlSecNssNumToItem(ctx->arena, &(ctx->issuerAndSN.serialNumber), ctx->issuerSN);
        if(ret <= 0) {
            xmlSecInternalError("xmlSecNssNumToItem(serialNumber)", NULL);
            xmlSecNssX509FindCertCtxFinalize(ctx);
            return(-1);
        }
        ctx->issuerAndSNInitialized = 1;
    }

    /* done! */
    return(0);
}

int
xmlSecNssX509FindCertCtxInitializeFromValue(xmlSecNssX509FindCertCtxPtr ctx, xmlSecKeyX509DataValuePtr x509Value) {
    int ret;

    xmlSecAssert2(ctx != NULL, -1);
    xmlSecAssert2(x509Value != NULL, -1);

    ret = xmlSecNssX509FindCertCtxInitialize(ctx,
                x509Value->subject,
                x509Value->issuerName, x509Value->issuerSerial,
                xmlSecBufferGetData(&(x509Value->ski)), xmlSecBufferGetSize(&(x509Value->ski))
    );
    if(ret < 0) {
        xmlSecInternalError("xmlSecNssX509FindCertCtxInitialize", NULL);
        xmlSecNssX509FindCertCtxFinalize(ctx);
        return(-1);
    }

    if((!xmlSecBufferIsEmpty(&(x509Value->digest))) && (x509Value->digestAlgorithm != NULL)) {
        xmlSecSize digestSize;

        ctx->digestValue = xmlSecBufferGetData(&(x509Value->digest));
        digestSize = xmlSecBufferGetSize(&(x509Value->digest));
        XMLSEC_SAFE_CAST_SIZE_TO_UINT(digestSize, ctx->digestLen, return(-1), NULL);

        ctx->digestAlg = xmlSecNssX509GetDigestFromAlgorithm(x509Value->digestAlgorithm);
        if(ctx->digestAlg == SEC_OID_UNKNOWN) {
            xmlSecInternalError("xmlSecNssX509GetDigestFromAlgorithm", NULL);
            xmlSecNssX509FindCertCtxFinalize(ctx);
            return(-1);
        }
    }

    return(0);
}

void
xmlSecNssX509FindCertCtxFinalize(xmlSecNssX509FindCertCtxPtr ctx) {
    xmlSecAssert(ctx != NULL);

    if(ctx->subjectName != NULL) {
        CERT_DestroyName(ctx->subjectName);
    }
    if(ctx->issuerName != NULL) {
        CERT_DestroyName(ctx->issuerName);
    }
    if (ctx->arena != NULL) {
        PORT_FreeArena(ctx->arena, PR_FALSE);
    }
    memset(ctx, 0, sizeof(*ctx));
}

/* returns 1 for match, 0 for no match, and a negative value if an error occurs */
int
xmlSecNssX509FindCertCtxMatch(xmlSecNssX509FindCertCtxPtr ctx, CERTCertificate* cert) {
    SECStatus status;

    xmlSecAssert2(ctx != NULL, -1);
    xmlSecAssert2(cert != NULL, -1);


    /* subject name */
    if(ctx->subjectNameItem != NULL) {
        if (SECITEM_ItemsAreEqual(&(cert->derSubject), ctx->subjectNameItem)) {
            /* found a match */
            return(1);
        } else {
            /* no match */
            return(0);
        }
    }

    /* issuer name + serial */
    if(ctx->issuerAndSNInitialized != 0) {
        if (
            SECITEM_ItemsAreEqual(&(cert->derIssuer),  &(ctx->issuerAndSN.derIssuer)) &&
            SECITEM_ItemsAreEqual(&(cert->serialNumber),  &(ctx->issuerAndSN.serialNumber))
        ) {
            /* found a match */
            return(1);
        } else {
            /* no match */
            return(0);
        }
    }

    /* ski */
    if( (ctx->skiItem.data != NULL) && (ctx->skiItem.len > 0)) {
        SECItem tmpitem = { siBuffer, NULL, 0 };

        memset(&tmpitem, 0, sizeof(tmpitem));
        status = CERT_FindSubjectKeyIDExtension(cert, &tmpitem);
        if (status != SECSuccess)  {
            xmlSecNssError("CERT_FindSubjectKeyIDExtension(ski)", NULL);
            return(-1);
        }

        if((tmpitem.len != ctx->skiItem.len) || (memcmp(tmpitem.data, ctx->skiItem.data, ctx->skiItem.len) != 0)) {
            /* no match */
            SECITEM_FreeItem(&tmpitem, PR_FALSE);
            return(0);
        }
        SECITEM_FreeItem(&tmpitem, PR_FALSE);

        /* found a match */
        return(1);
    }

    /* cert digest */
    if(
         (ctx->digestAlg != SEC_OID_UNKNOWN) && (ctx->digestValue != NULL) && (ctx->digestLen > 0) &&
        (cert->derCert.type == siBuffer) && (cert->derCert.data != NULL) && (cert->derCert.len > 0)
    ) {
        xmlSecByte digest[XMLSEC_NSS_MAX_DIGEST_SIZE];
        unsigned int digestLen;

        digestLen = HASH_ResultLenByOidTag(ctx->digestAlg);
        if((digestLen == 0) || (digestLen > sizeof(digest))) {
            xmlSecNssError3("HASH_ResultLenByOidTag", NULL,
                "digestAlgOid=%d; len=%u", (int)ctx->digestAlg, digestLen);
            return(-1);
        }
        status = PK11_HashBuf(ctx->digestAlg, digest, cert->derCert.data, (PRInt32)cert->derCert.len);
        if (status != SECSuccess) {
            xmlSecNssError2("PK11_HashBuf(cert->derCert)", NULL,
                "digestAlgOid=%d", (int)ctx->digestAlg);
            return(-1);
        }

        if((digestLen != ctx->digestLen) || (memcmp(digest, ctx->digestValue, ctx->digestLen) != 0)) {
            /* no match */
            return(0);
        }

        /* found a match */
        return(1);
    }


    return(0);
}

#endif /* XMLSEC_NO_X509 */<|MERGE_RESOLUTION|>--- conflicted
+++ resolved
@@ -818,102 +818,6 @@
     return(cert);
 }
 
-<<<<<<< HEAD
-static xmlSecByte *
-xmlSecNssX509NameRead(const xmlChar *str) {
-    xmlSecByte name[256];
-    xmlSecByte value[256];
-    xmlSecByte *retval = NULL;
-    xmlSecByte *p = NULL;
-    xmlSecSize strSize, nameSize, valueSize;
-    int ret;
-
-    xmlSecAssert2(str != NULL, NULL);
-
-    /* return string should be no longer than input string */
-    strSize = xmlSecStrlen(str);
-    retval = (xmlSecByte *)PORT_Alloc(strSize + 1);
-    if(retval == NULL) {
-        xmlSecNssError2("PORT_Alloc", NULL, "size=" XMLSEC_SIZE_FMT, (strSize + 1));
-        return(NULL);
-    }
-    p = retval;
-
-    while(strSize > 0) {
-        /* skip spaces after comma or semicolon */
-        while((strSize > 0) && isspace(*str)) {
-            ++str; --strSize;
-        }
-
-        nameSize = 0;
-        ret = xmlSec509EscapedStringRead(&str, &strSize, name, sizeof(name), &nameSize, '=', 0);
-        if(ret < 0) {
-            xmlSecInternalError("xmlSec509EscapedStringRead", NULL);
-            goto done;
-        }
-
-        memcpy(p, name, nameSize);
-        p += nameSize;
-        *(p++) = '=';
-
-        if(strSize > 0) {
-            ++str; --strSize;
-            if((*str) == '\"') {
-                valueSize = 0;
-                ret = xmlSec509EscapedStringRead(&str, &strSize, value, sizeof(value), &valueSize, '"', 1);
-                if(ret < 0) {
-                    xmlSecInternalError("xmlSec509EscapedStringRead", NULL);
-                    goto done;
-                }
-                *(p++) = '\"';
-                memcpy(p, value, valueSize);
-                p += valueSize;
-                *(p++) = '\"';
-
-                /* skip spaces before comma or semicolon */
-                while((strSize > 0) && isspace(*str)) {
-                    ++str; --strSize;
-                }
-                if((strSize > 0) && ((*str) != ',')) {
-                    xmlSecInvalidIntegerDataError("char", (*str), "comma ','", NULL);
-                    goto done;
-                }
-                if(strSize > 0) {
-                    ++str; --strSize;
-                }
-            } else if((*str) == '#') {
-                /* TODO: read octect values */
-                xmlSecNotImplementedError("reading octect values is not implemented yet");
-                goto done;
-            } else {
-                ret = xmlSec509EscapedStringRead(&str, &strSize, value, sizeof(value), &valueSize, ',', 1);
-                if(ret < 0) {
-                    xmlSecInternalError("xmlSec509EscapedStringRead", NULL);
-                    goto done;
-                }
-
-                memcpy(p, value, valueSize);
-                p += valueSize;
-                if (strSize > 0) {
-                    *(p++) = ',';
-                }
-            }
-        }
-        if(strSize > 0) {
-            ++str; --strSize;
-        }
-    }
-
-    *p = 0;
-    return(retval);
-
-done:
-    PORT_Free(retval);
-    return (NULL);
-}
-
-=======
->>>>>>> ab30221f
 /* code lifted from NSS */
 static int
 xmlSecNssNumToItem(PLArenaPool *arena, SECItem *it, PRUint64 ui)
